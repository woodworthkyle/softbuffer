--- conflicted
+++ resolved
@@ -12,26 +12,11 @@
 use crate::SoftBufferError;
 use std::convert::TryInto;
 
-<<<<<<< HEAD
-pub struct WebImpl {
-    /// The handle to the canvas that we're drawing to.
-    canvas: HtmlCanvasElement,
-
-    /// The 2D rendering context for the canvas.
-    ctx: CanvasRenderingContext2d,
-
-    /// The buffer that we're drawing to.
-    buffer: Vec<u32>,
-
-    /// The current width of the canvas.
-    width: u32,
-=======
 /// Display implementation for the web platform.
 ///
 /// This just caches the document to prevent having to query it every time.
 pub struct WebDisplayImpl {
     document: web_sys::Document,
->>>>>>> 787958b2
 }
 
 impl WebDisplayImpl {
@@ -56,8 +41,17 @@
 }
 
 pub struct WebImpl {
+    /// The handle to the canvas that we're drawing to.
     canvas: HtmlCanvasElement,
+
+    /// The 2D rendering context for the canvas.
     ctx: CanvasRenderingContext2d,
+
+    /// The buffer that we're drawing to.
+    buffer: Vec<u32>,
+
+    /// The current width of the canvas.
+    width: u32,
 }
 
 impl WebImpl {

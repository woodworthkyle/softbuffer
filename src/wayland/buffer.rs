--- conflicted
+++ resolved
@@ -153,14 +153,6 @@
                 &self.qh,
                 self.released.clone(),
             );
-<<<<<<< HEAD
-=======
-            self.width = width;
-            self.height = height;
-        }
-    }
->>>>>>> 31c06ac3
-
             self.width = width;
             self.height = height;
         }
